import { resolve } from 'path'
import { copyFileSync, mkdirSync, readFileSync, writeFileSync } from 'fs'
import type { IApi } from 'umi'
import type { Options } from '@plugin-web-update-notification/core'
import {
  DIRECTORY_NAME,
  INJECT_SCRIPT_FILE_NAME,
  INJECT_STYLE_FILE_NAME,
  JSON_FILE_NAME,
  NOTIFICATION_ANCHOR_CLASS_NAME,
  generateJSONFileContent,
  generateJsFileContent,
  getFileHash,
  getVersion,
} from '@plugin-web-update-notification/core'
import { name as pkgName } from '../package.json'

export type { Options } from '@plugin-web-update-notification/core'

const injectVersionTpl = (version: string) => {
  return `window.pluginWebUpdateNotice_version = '${version}';`
}

export default (api: IApi) => {
  api.describe({
    key: 'webUpdateNotification',
    config: {
      schema(Joi) {
        return Joi.object({
          versionType: Joi.string(),
          customVersion: Joi.string(),
          /** polling interval（ms）, default 10*60*1000 */
          checkInterval: Joi.number(),
          /** whether to output version in console */
          logVersion: Joi.boolean(),
          checkOnWindowFocus: Joi.boolean(),
          checkImmediately: Joi.boolean(),
          checkOnLoadFileError: Joi.boolean(),
          injectFileBase: Joi.string(),
          customNotificationHTML: Joi.string(),
          notificationProps: {
            title: Joi.string(),
            description: Joi.string(),
            buttonText: Joi.string(),
            dismissButtonText: Joi.string(),
          },
          notificationConfig: {
            primaryColor: Joi.string(),
            secondaryColor: Joi.string(),
            placement: Joi.string(),
          },
          silence: Joi.boolean(),
          locale: Joi.string(),
          localeData: Joi.object(),
          hiddenDefaultNotification: Joi.boolean(),
          hiddenDismissButton: Joi.boolean(),
        })
      },
    },
    enableBy() {
      return api.env === 'production' && api?.userConfig.webUpdateNotification
    },
  })

  /** inject script file hash */
  let jsFileHash = ''
  /** inject css file hash */
  let cssFileHash = ''
  const webUpdateNotificationOptions = (api.userConfig?.webUpdateNotification || {}) as Options
  if (webUpdateNotificationOptions.injectFileBase === undefined)
    webUpdateNotificationOptions.injectFileBase = api.userConfig.publicPath || '/'

  const { versionType, customNotificationHTML, hiddenDefaultNotification, injectFileBase = '', customVersion, silence } = webUpdateNotificationOptions

  let version = ''
  if (versionType === 'custom')
    version = getVersion(versionType, customVersion!)
  else
    version = getVersion(versionType!)

  // 插件只在生产环境时生效
  if (!version || api.env !== 'production')
    return

  api.addHTMLLinks(() => {
    if (customNotificationHTML || hiddenDefaultNotification)
      return []

    return [
      {
        rel: 'stylesheet',
        href: `${injectFileBase}${DIRECTORY_NAME}/${INJECT_STYLE_FILE_NAME}.${cssFileHash}.css`,
      },
    ]
  })

  api.addHTMLHeadScripts(() => {
    const scriptList = []
    scriptList.push({
      content: injectVersionTpl(version),
    })
    scriptList.push({
      src: `${injectFileBase}${DIRECTORY_NAME}/${INJECT_SCRIPT_FILE_NAME}.${jsFileHash}.js`,
    })
    return scriptList
  })

  api.onBuildComplete(() => {
    const outputPath = resolve(api.userConfig.outputPath || 'dist')
    mkdirSync(`${outputPath}/${DIRECTORY_NAME}`)

    // copy file from @plugin-web-update-notification/core/dist/??.css */ to dist/
    const cssFilePath = resolve('node_modules', pkgName, 'dist', `${INJECT_STYLE_FILE_NAME}.css`)
    cssFileHash = getFileHash(readFileSync(cssFilePath, 'utf8').toString())
    copyFileSync(cssFilePath, `${outputPath}/${DIRECTORY_NAME}/${INJECT_STYLE_FILE_NAME}.${cssFileHash}.css`)

    // write js file to dist/
<<<<<<< HEAD
    const filePath = resolve('node_modules', pkgName, 'dist', `${INJECT_SCRIPT_FILE_NAME}.js`)
    const jsFileContent = generateJsFileContent(
      readFileSync(filePath, 'utf8').toString(),
      version,
      webUpdateNotificationOptions,
    )
    writeFileSync(`${outputPath}/${DIRECTORY_NAME}/${INJECT_SCRIPT_FILE_NAME}.js`, jsFileContent)
    jsFileHash = getFileHash(jsFileContent)
=======
    const jsFileContent = generateScriptContent(webUpdateNotificationOptions)
    jsFileHash = getFileHash(jsFileContent)
    writeFileSync(`${outputPath}/${DIRECTORY_NAME}/${INJECT_SCRIPT_FILE_NAME}.${jsFileHash}.js`, generateScriptContent(webUpdateNotificationOptions))
>>>>>>> 5935f705

    // write version json file to dist/
    writeFileSync(`${outputPath}/${DIRECTORY_NAME}/${JSON_FILE_NAME}.json`, generateJSONFileContent(version, silence))
  })

  api.modifyHTML(($) => {
    if (!hiddenDefaultNotification)
      $('body').append(`<div class="${NOTIFICATION_ANCHOR_CLASS_NAME}"></div>`)
    return $
  })
}<|MERGE_RESOLUTION|>--- conflicted
+++ resolved
@@ -115,7 +115,6 @@
     copyFileSync(cssFilePath, `${outputPath}/${DIRECTORY_NAME}/${INJECT_STYLE_FILE_NAME}.${cssFileHash}.css`)
 
     // write js file to dist/
-<<<<<<< HEAD
     const filePath = resolve('node_modules', pkgName, 'dist', `${INJECT_SCRIPT_FILE_NAME}.js`)
     const jsFileContent = generateJsFileContent(
       readFileSync(filePath, 'utf8').toString(),
@@ -124,11 +123,6 @@
     )
     writeFileSync(`${outputPath}/${DIRECTORY_NAME}/${INJECT_SCRIPT_FILE_NAME}.js`, jsFileContent)
     jsFileHash = getFileHash(jsFileContent)
-=======
-    const jsFileContent = generateScriptContent(webUpdateNotificationOptions)
-    jsFileHash = getFileHash(jsFileContent)
-    writeFileSync(`${outputPath}/${DIRECTORY_NAME}/${INJECT_SCRIPT_FILE_NAME}.${jsFileHash}.js`, generateScriptContent(webUpdateNotificationOptions))
->>>>>>> 5935f705
 
     // write version json file to dist/
     writeFileSync(`${outputPath}/${DIRECTORY_NAME}/${JSON_FILE_NAME}.json`, generateJSONFileContent(version, silence))
